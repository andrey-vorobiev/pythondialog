--- conflicted
+++ resolved
@@ -67,13 +67,8 @@
 #: Version of pythondialog as a :class:`VersionInfo` instance.
 #:
 #: .. versionadded:: 2.14
-<<<<<<< HEAD
-version_info = VersionInfo(3, 2, 2, "rc1")
+version_info = VersionInfo(3, 2, 2, None)
 #: Version of pythondialog as an Unicode string.
-=======
-version_info = VersionInfo(3, 2, 2, None)
-#: Version of pythondialog as a string.
->>>>>>> 602bcf74
 #:
 #: .. versionadded:: 2.12
 __version__ = unicode(version_info)
