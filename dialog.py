--- conflicted
+++ resolved
@@ -44,10 +44,6 @@
     "VersionInfo", ("major", "minor", "micro", "releasesuffix"))
 
 class VersionInfo(_VersionInfo):
-<<<<<<< HEAD
-    def __unicode__(self):
-        res = ".".join( ( unicode(elt) for elt in self[:3] ) )
-=======
     """Class used to represent the version of pythondialog.
 
     This class is based on :func:`collections.namedtuple` and has the
@@ -56,10 +52,9 @@
 
     .. versionadded:: 2.14
     """
-    def __str__(self):
-        """Return a string representation of the version."""
-        res = ".".join( ( str(elt) for elt in self[:3] ) )
->>>>>>> 5ac75fcf
+    def __unicode__(self):
+        """Return an Unicode representation of the version."""
+        res = ".".join( ( unicode(elt) for elt in self[:3] ) )
         if self.releasesuffix:
             res += self.releasesuffix
         return res
@@ -69,19 +64,14 @@
         # in Python 2.x (cf. <http://bugs.python.org/issue5876>).
         return b"{0}.{1}".format(__name__, _VersionInfo.__repr__(self))
 
-<<<<<<< HEAD
-version_info = VersionInfo(3, 0, 1, None)
-__version__ = unicode(version_info)
-=======
 #: Version of pythondialog as a :class:`VersionInfo` instance.
 #:
 #: .. versionadded:: 2.14
 version_info = VersionInfo(3, 2, 1, None)
-#: Version of pythondialog as a string.
+#: Version of pythondialog as an Unicode string.
 #:
 #: .. versionadded:: 2.12
-__version__ = str(version_info)
->>>>>>> 5ac75fcf
+__version__ = unicode(version_info)
 
 
 import sys, os, tempfile, random, re, warnings, traceback
@@ -546,40 +536,6 @@
     return args
 
 
-<<<<<<< HEAD
-def _create_temporary_directory():
-    """Create a temporary directory (securely).
-
-    Return the directory path.
-
-    Notable exceptions:
-        - UnableToCreateTemporaryDirectory
-        - PythonDialogOSError
-        - exceptions raised by the tempfile module
-
-    """
-    find_temporary_nb_attempts = 5
-    for i in xrange(find_temporary_nb_attempts):
-        with _OSErrorHandling():
-            tmp_dir = os.path.join(tempfile.gettempdir(),
-                                   "%s-%d" \
-                                   % ("pythondialog",
-                                      random.randint(0, sys.maxsize)))
-        try:
-            os.mkdir(tmp_dir, 0700)
-        except os.error:
-            continue
-        else:
-            break
-    else:
-        raise UnableToCreateTemporaryDirectory(
-            "somebody may be trying to attack us")
-
-    return tmp_dir
-
-
-=======
->>>>>>> 5ac75fcf
 # Classes for dealing with the version of dialog-like backend programs
 if sys.hexversion >= 0x030200F0:
     import abc
@@ -660,14 +616,9 @@
       DialogBackendVersion("1.2-20130902")
       DialogBackendVersion.fromstring("1.2-20130902")
 
-<<<<<<< HEAD
-    If 'bv' is a DialogBackendVersion instance, unicode(bv) is a string
-    representing the same version (for instance, "1.2-20130902").
-=======
     If *bv* is a :class:`DialogBackendVersion` instance,
-    :samp:`str({bv})` is a string representing the same version (for
-    instance, ``"1.2-20130902"``).
->>>>>>> 5ac75fcf
+    :samp:`unicode({bv})` is an Unicode string representing the same
+    version (for instance, ``"1.2-20130902"``).
 
     Two :class:`DialogBackendVersion` instances can be compared with the
     usual comparison operators (``<``, ``<=``, ``==``, ``!=``, ``>=``,
@@ -832,13 +783,8 @@
 
 
 # Main class of the module
-<<<<<<< HEAD
 class Dialog(object):
-    """Class providing bindings for dialog-compatible programs.
-=======
-class Dialog:
     """Class providing bindings for :program:`dialog`-compatible programs.
->>>>>>> 5ac75fcf
 
     This class allows you to invoke :program:`dialog` or a compatible
     program in a pythonic way to quickly and easily build simple but
@@ -944,7 +890,7 @@
         return self._DIALOG_ERROR
 
     def __init__(self, dialog="dialog", DIALOGRC=None,
-                 compat="dialog", use_stdout=None, *, autowidgetsize=False):
+                 compat="dialog", use_stdout=None, **kwargs):
         """Constructor for :class:`Dialog` instances.
 
         :param str dialog:
@@ -1018,6 +964,8 @@
            Support for the *autowidgetsize* parameter.
 
         """
+        if 'autowidgetsize' in kwargs: autowidgetsize = kwargs['autowidgetsize']; del kwargs['autowidgetsize']
+        else: autowidgetsize = False
         # DIALOGRC differs from the Dialog._DIALOG_* attributes in that:
         #   1. It is an instance attribute instead of a class attribute.
         #   2. It should be a string if not None.
@@ -1206,35 +1154,7 @@
 
         self._debug_first_output = False
 
-<<<<<<< HEAD
     def _call_program(self, cmdargs, **kwargs):
-        """Do the actual work of invoking the dialog-like program.
-
-        Communication with the dialog-like program is performed
-        through one pipe(2) and optionally a user-specified file
-        descriptor, depending on 'redir_child_stdin_from_fd'. The
-        pipe allows the parent process to read what dialog writes on
-        its standard error[*] stream.
-
-        If 'use_persistent_args' is True (the default), the elements
-        of self.dialog_persistent_arglist are passed as the first
-        arguments to self._dialog_prg; otherwise,
-        self.dialog_persistent_arglist is not used at all. The
-        remaining arguments are those computed from kwargs followed
-        by the elements of 'cmdargs'.
-
-        If 'dash_escape' is the string "non-first", then every
-        element of 'cmdargs' that starts with '--' is escaped by
-        prepending an element consisting of '--', except the first
-        one (which is usually a dialog option such as '--yesno').
-        In order to disable this escaping mechanism, pass the string
-        "none" as 'dash_escape'.
-
-        If 'redir_child_stdin_from_fd' is not None, it should be an
-=======
-    def _call_program(self, cmdargs, *, dash_escape="non-first",
-                      use_persistent_args=True,
-                      redir_child_stdin_from_fd=None, close_fds=(), **kwargs):
         """Do the actual work of invoking the :program:`dialog`-like program.
 
         Communication with the :program:`dialog`-like program is
@@ -1259,7 +1179,6 @@
         pass the string ``"none"`` as *dash_escape*.
 
         If *redir_child_stdin_from_fd* is not ``None``, it should be an
->>>>>>> 5ac75fcf
         open file descriptor (i.e., an integer). That file descriptor
         will be connected to :program:`dialog`'s standard input. This is
         used by the gauge widget to feed data to :program:`dialog`, as
@@ -1471,14 +1390,8 @@
 
         return (hl_exit_code, child_output)
 
-<<<<<<< HEAD
     def _perform(self, cmdargs, **kwargs):
-        """Perform a complete dialog-like program invocation.
-=======
-    def _perform(self, cmdargs, *, dash_escape="non-first",
-                 use_persistent_args=True, **kwargs):
         """Perform a complete :program:`dialog`-like program invocation.
->>>>>>> 5ac75fcf
 
         This function invokes the :program:`dialog`-like program, waits
         for its termination and returns the appropriate :term:`Dialog
@@ -1756,21 +1669,12 @@
 
           - it avoids calling the backend every time one needs the
             version;
-<<<<<<< HEAD
-          - it is a BackendVersion instance (or instance of a
-            subclass) that allows easy and reliable comparisons
-            between versions;
-          - the version string corresponding to a BackendVersion
-            instance (or instance of a subclass) can be obtained with
-            unicode().
-=======
           - it is a :class:`BackendVersion` instance (or instance of a
             subclass) that allows easy and reliable comparisons between
             versions;
           - the version string corresponding to a
             :class:`BackendVersion` instance (or instance of a subclass)
-            can be obtained with :func:`str`.
->>>>>>> 5ac75fcf
+            can be obtained with :func:`unicode`.
 
         Notable exceptions:
 
@@ -2066,13 +1970,9 @@
           any exception raised by :meth:`Dialog._perform` or :func:`_to_onoff`
 
         """
-<<<<<<< HEAD
-        cmd = ["--checklist", text, unicode(height), unicode(width), unicode(list_height)]
-=======
         height, width, list_height = self._default_size(
             (height, width, list_height), (15, 54, 7))
-        cmd = ["--checklist", text, str(height), str(width), str(list_height)]
->>>>>>> 5ac75fcf
+        cmd = ["--checklist", text, unicode(height), unicode(width), unicode(list_height)]
         for t in choices:
             t = [ t[0], t[1], _to_onoff(t[2]) ] + list(t[3:])
             cmd.extend(t)
@@ -2162,13 +2062,8 @@
                     "unexpected widget name in {0}.{1}._generic_form(): "
                     "{2!r}".format(__name__, type(self).__name__, widget_name))
 
-<<<<<<< HEAD
             for name, value in (("LABEL", label), ("ITEM", item)):
                 if not isinstance(value, basestring):
-=======
-            for name, value in (("label", label), ("item", item)):
-                if not isinstance(value, str):
->>>>>>> 5ac75fcf
                     raise BadPythonDialogUsage(
                         "{0}.{1}.{2}: {3!r} element not a string: {4!r}".format(
                             __name__, type(self).__name__,
@@ -2798,12 +2693,8 @@
           any exception raised by :meth:`Dialog._perform`
 
         """
-<<<<<<< HEAD
+        width, menu_height = self._default_size((width, menu_height), (60, 7))
         cmd = ["--inputmenu", text, unicode(height), unicode(width), unicode(menu_height)]
-=======
-        width, menu_height = self._default_size((width, menu_height), (60, 7))
-        cmd = ["--inputmenu", text, str(height), str(width), str(menu_height)]
->>>>>>> 5ac75fcf
         for t in choices:
             cmd.extend(t)
         (code, output) = self._perform(cmd, **kwargs)
@@ -2874,13 +2765,9 @@
           any exception raised by :meth:`Dialog._perform`
 
         """
-<<<<<<< HEAD
-        cmd = ["--menu", text, unicode(height), unicode(width), unicode(menu_height)]
-=======
         height, width, menu_height = self._default_size(
             (height, width, menu_height), (15, 54, 7))
-        cmd = ["--menu", text, str(height), str(width), str(menu_height)]
->>>>>>> 5ac75fcf
+        cmd = ["--menu", text, unicode(height), unicode(width), unicode(menu_height)]
         for t in choices:
             cmd.extend(t)
 
@@ -3271,14 +3158,10 @@
           any exception raised by :meth:`Dialog._perform` or :func:`_to_onoff`
 
         """
-<<<<<<< HEAD
-        cmd = ["--radiolist", text, unicode(height), unicode(width), unicode(list_height)]
-=======
         height, width, list_height = self._default_size(
             (height, width, list_height), (15, 54, 7))
 
-        cmd = ["--radiolist", text, str(height), str(width), str(list_height)]
->>>>>>> 5ac75fcf
+        cmd = ["--radiolist", text, unicode(height), unicode(width), unicode(list_height)]
         for t in choices:
             cmd.extend([ t[0], t[1], _to_onoff(t[2]) ] + list(t[3:]))
         (code, output) = self._perform(cmd, **kwargs)
@@ -3432,11 +3315,14 @@
         height, width = self._default_size((height, width), (20, 78))
 
         with _OSErrorHandling():
+            # There is currently no 'encoding' parameter in
+            # tempfile.NamedTemporaryFile(), and the encoding for text files
+            # defaults to ASCII in Python 2 → let's use binary mode.
             tmpfile = tempfile.NamedTemporaryFile(
-                mode="w", prefix="pythondialog.tmp", delete=False)
+                mode="wb", prefix="pythondialog.tmp", delete=False)
             try:
                 with tmpfile as f:
-                    f.write(text)
+                    f.write(text.encode(locale.getpreferredencoding(False)))
                 # The temporary file is now closed. According to the tempfile
                 # module documentation, this is necessary if we want to be able
                 # to reopen it reliably regardless of the platform.
@@ -3447,11 +3333,7 @@
 
                 return self._widget_with_no_output(
                     "textbox",
-<<<<<<< HEAD
-                    ["--textbox", fName, unicode(height), unicode(width)],
-=======
-                    ["--textbox", tmpfile.name, str(height), str(width)],
->>>>>>> 5ac75fcf
+                    ["--textbox", tmpfile.name, unicode(height), unicode(width)],
                     kwargs)
             finally:
                 # The test should always succeed, but I prefer being on the
@@ -3489,11 +3371,7 @@
         height, width = self._default_size((height, width), (20, 60))
         return self._widget_with_no_output(
             "tailbox",
-<<<<<<< HEAD
-            ["--tailbox", filename, unicode(height), unicode(width)],
-=======
-            ["--tailbox", filepath, str(height), str(width)],
->>>>>>> 5ac75fcf
+            ["--tailbox", filepath, unicode(height), unicode(width)],
             kwargs)
     # No tailboxbg widget, at least for now.
 
@@ -3538,11 +3416,7 @@
 
         return self._widget_with_no_output(
             "textbox",
-<<<<<<< HEAD
-            ["--textbox", filename, unicode(height), unicode(width)],
-=======
-            ["--textbox", filepath, str(height), str(width)],
->>>>>>> 5ac75fcf
+            ["--textbox", filepath, unicode(height), unicode(width)],
             kwargs)
 
     def _timebox_parse_time(self, time_str):
@@ -3663,13 +3537,8 @@
         .. versionadded:: 2.14
 
         """
-<<<<<<< HEAD
-        self._dialog_version_check("1.2", "the treeview widget")
+        self._dialog_version_check("1.2-20121230", "the treeview widget")
         cmd = ["--treeview", text, unicode(height), unicode(width), unicode(list_height)]
-=======
-        self._dialog_version_check("1.2-20121230", "the treeview widget")
-        cmd = ["--treeview", text, str(height), str(width), str(list_height)]
->>>>>>> 5ac75fcf
 
         nselected = 0
         for i, t in enumerate(nodes):
